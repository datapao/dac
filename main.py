--- conflicted
+++ resolved
@@ -27,7 +27,9 @@
 logging.getLogger("urllib3.connectionpool").setLevel(logging.INFO)
 
 
-app = Flask(__name__, static_folder='templates/static/')
+app = Flask(__name__,
+            host="0.0.0.0", port=80,
+            static_folder='templates/static/')
 app.config['SECRET_KEY'] = os.getenv('FLASK_SECRET_KEY') or 'whoops'
 app.config['CONFIG_PATH'] = os.getenv('DAC_CONFIG_PATH')
 engine = create_engine(engine_url)
@@ -451,22 +453,9 @@
     parser.add_argument('command', type=str, help='command to run',
                         choices=["create_db", "scrape", "scrape_once"])
     args = parser.parse_args()
-    command = args.command
-<<<<<<< HEAD
-    config = configparser.ConfigParser()
-    config.read(args.config)
-    log.info("Command: %s", command)
-    log.debug("config path: %s", args.config)
-    if command == "server":
-        start_scheduled_scraping(config["scraper"].getfloat("interval"))
-        app.run(host="0.0.0.0", port=80, debug=config["web"].getboolean("development"))
-    elif command == "ui":
-        app.run(host="0.0.0.0", port=80, debug=config["web"].getboolean("development"))
-=======
-
     configpath = os.getenv('DAC_CONFIG_PATH')
 
-    return command, configpath
+    return args.command, configpath
 
 
 if __name__ == "__main__":
@@ -478,7 +467,6 @@
     if command == "scrape":
         interval = float(config["scraper"].get("interval"))
         thread = start_scheduled_scraping(interval, configpath)
->>>>>>> 00042abe
     elif command == "create_db":
         create_db()
     elif command == "scrape_once":
